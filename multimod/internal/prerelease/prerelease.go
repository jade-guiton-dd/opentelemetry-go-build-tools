--- conflicted
+++ resolved
@@ -198,7 +198,6 @@
 	return nil
 }
 
-<<<<<<< HEAD
 // updateAllVersionGo updates the version.go file containing a hardcoded semver version string
 // for modules within a set, if the file exists.
 func (p prerelease) updateAllVersionGo() error {
@@ -252,9 +251,10 @@
 	}
 
 	return nil
-=======
+}
+
 func replaceModVersion(modPath common.ModulePath, version string, newGoModFile []byte) ([]byte, error) {
-	oldVersionRegex := `(?m:` + filePathToRegex(string(modPath)) + common.SemverRegex + `(\s*\/\/\s*indirect\s*?)?$)`
+	oldVersionRegex := `(?m:` + filePathToRegex(string(modPath)) + `\s+` + common.SemverRegex + `(\s*\/\/\s*indirect\s*?)?$)`
 	r, err := regexp.Compile(oldVersionRegex)
 	if err != nil {
 		return nil, fmt.Errorf("error compiling regex: %v", err)
@@ -265,7 +265,6 @@
 	// ${6} is the capture group that has " // indirect" if it was present in the original
 	newGoModFile = r.ReplaceAll(newGoModFile, []byte(newModVersionString+"${6}"))
 	return newGoModFile, nil
->>>>>>> f08caa5f
 }
 
 // updateAllGoModFiles updates ALL modules' requires sections to use the newVersion number
